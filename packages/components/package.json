{
  "name": "@xihan-ui/components",
  "version": "0.8.13",
  "description": "Fast, lightweight, efficient, and dedicated component library.Built on Vue.",
  "license": "MIT",
  "homepage": "https://ui.xihanfun.com",
  "repository": {
    "type": "git",
    "url": "https://github.com/XiHanFun/XiHan.UI",
    "directory": "packages/components"
  },
  "bugs": {
    "url": "https://github.com/XiHanFun/XiHan.UI/issues"
  },
  "keywords": [
    "xihan",
    "ui",
    "components"
  ],
  "author": {
    "name": "zhaifanhua",
    "email": "me@zhaifanhua.com",
    "url": "https://www.zhaifanhua.com"
  },
  "type": "module",
  "publishConfig": {
    "access": "public"
  },
  "main": "index.ts",
  "module": "index.ts",
<<<<<<< HEAD
  "unpkg": "index.js",
  "jsdelivr": "index.js",
=======
>>>>>>> ed3db847
  "types": "index.d.ts",
  "peerDependencies": {
    "vue": "^3.5.0"
  }
}<|MERGE_RESOLUTION|>--- conflicted
+++ resolved
@@ -28,11 +28,6 @@
   },
   "main": "index.ts",
   "module": "index.ts",
-<<<<<<< HEAD
-  "unpkg": "index.js",
-  "jsdelivr": "index.js",
-=======
->>>>>>> ed3db847
   "types": "index.d.ts",
   "peerDependencies": {
     "vue": "^3.5.0"
